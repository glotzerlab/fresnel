--- conflicted
+++ resolved
@@ -29,18 +29,11 @@
     The camera is a property of the :py:class:`Scene <fresnel.Scene>`. You may read and modify any of these camera attributes.
 
     Attributes:
-<<<<<<< HEAD
-        position (tuple): the position of the camera (the center of projection).
-        look_at (tuple): the point the camera looks at (the center of the focal plane).
-        up (tuple): a vector pointing up.
-        height: the height of the image plane.
-        basis: three orthonormal vectors defining the camera coordinate basis in the right-handed order right, look direction, up (read only)
-=======
         position (tuple[float, float, float]): the position of the camera (the center of projection).
         look_at (tuple[float, float, float]): the point the camera looks at (the center of the focal plane).
         up (tuple[float, float, float]): a vector pointing up.
         height (float): the height of the image plane.
->>>>>>> 30b093f3
+        basis: three orthonormal vectors defining the camera coordinate basis in the right-handed order right, look direction, up (read only)
 
     :py:class:`Camera <fresnel.camera.Camera>` space is a coordinate system centered on the camera's position.
     Positive *x* points to the right in the image, positive *y* points up, and positive *z* points out of the screen.
