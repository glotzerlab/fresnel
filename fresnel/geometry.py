# Copyright (c) 2016-2019 The Regents of the University of Michigan
# This file is part of the Fresnel project, released under the BSD 3-Clause License.

R"""
Geometric primitives.

:py:class:`Geometry` provides operations common to all geometry classes. Use a specific geometry class to add objects
to the :py:class:`fresnel.Scene`.

.. seealso::
    :doc:`examples/00-Basic-tutorials/01-Primitive-properties`
        Tutorial: Modifying primitive properties.

    :doc:`examples/00-Basic-tutorials/02-Material-properties`
        Tutorial: Modifying material properties.

    :doc:`examples/00-Basic-tutorials/03-Outline-materials`
        Tutorial: Applying outline materials.

    :doc:`examples/02-Advanced-topics/00-Multiple-geometries`
        Tutorial: Displaying multiple geometries in a scene.
"""

from . import material
from . import util
import numpy

class Geometry(object):
    R""" Base class for all geometry.

    :py:class:`Geometry` provides operations common to all geometry classes.

    Attributes:
        material (:py:class:`fresnel.material.Material`): The geometry's material.
        outline_material (:py:class:`fresnel.material.Material`): The geometry's outline material.
        outline_width (`float`): The geometry's outline width, in distance units in the scene's coordinate system.

    Note:

        You cannot instantiate a Geometry directly. Use one of the sub classes.

    """
    def __init__(self):
        raise RuntimeError("Use a specific geometry class");

    def enable(self):
        R""" Enable the geometry.

        When enabled, the geometry will be present when rendering the scene.
        """

        self._geometry.enable();

    def disable(self):
        R""" Disable the geometry.

        When disabled, the geometry will not be present in the scene.
        """

        self._geometry.disable();

    def remove(self):
        R""" Remove the geometry from the scene.

        After calling remove, the geometry is no longer part of the scene. It cannot be added back into the scene.
        Use :py:meth:`disable` if you want a reversible operation.
        """
        self._geometry.remove();
        self.scene.geometry.remove(self)

    @property
    def material(self):
        return material._material_proxy(self);

    @material.setter
    def material(self, mat):
        self._geometry.setMaterial(mat._get_cpp_material());

    @property
    def outline_material(self):
        return material._outline_material_proxy(self);

    @outline_material.setter
    def outline_material(self, mat):
        self._geometry.setOutlineMaterial(mat._get_cpp_material());

    @property
    def outline_width(self):
        return self._geometry.getOutlineWidth();

    @outline_width.setter
    def outline_width(self, width):
        self._geometry.setOutlineWidth(width);

class Cylinder(Geometry):
    R""" Cylinder geometry.

    Define a set of spherocylinder primitives with start and end positions, radii, and individual colors.

    Args:
        scene (:py:class:`fresnel.Scene`): Add the geometry to this scene
        points (`numpy.ndarray` or `array_like`): (``Nx2x3`` : ``float32``) - cylinder start and end points.
        radius (`numpy.ndarray` or `array_like`): (``N`` : ``float32``) - Radius of each cylinder.
        color (`numpy.ndarray` or `array_like`): (``Nx2x3`` : ``float32``) - Color of each start and end point.
        N (int): Number of cylinders in the geometry. If ``None``, determine ``N`` from *points*.

    .. seealso::
<<<<<<< HEAD
        :doc:`examples/101-Cylinder-geometry`
            Tutorial: defining and setting cylinder geometry properties
=======
        :doc:`examples/01-Primitives/01-Cylinder-geometry`
            Tutorial: defining and setting cyliner geometry properties
>>>>>>> d436354e

    Note:
        The constructor arguments ``points``, ``radius``, and ``color`` are optional. If you do not provide them,
        they are initialized to 0's.

    .. hint::
        Avoid costly memory allocations and type conversions by specifying primitive properties in the appropriate
        numpy array type.

    .. tip::
        When all cylinders are the same size, pass a single value for *radius* and numpy will broadcast it to all
        elements of the array.

    Attributes:
        points (:py:class:`fresnel.util.array`): Read or modify the start and end points of the cylinders.
        radius (:py:class:`fresnel.util.array`): Read or modify the radii of the cylinders.
        color (:py:class:`fresnel.util.array`): Read or modify the colors of the start and end points of the cylinders.
    """

    def __init__(self,
                 scene,
                 points=None,
                 radius=None,
                 color=None,
                 N=None,
                 material=material.Material(solid=1.0, color=(1,0,1)),
                 outline_material=material.Material(solid=1.0, color=(0,0,0)),
                 outline_width=0.0):
        if N is None:
            N = len(points);

        self._geometry = scene.device.module.GeometryCylinder(scene._scene, N);
        self.material = material;
        self.outline_material = outline_material;
        self.outline_width = outline_width;

        if points is not None:
            self.points[:] = points;

        if radius is not None:
            self.radius[:] = radius;

        if color is not None:
            self.color[:] = color;

        self.scene = scene;
        self.scene.geometry.append(self);

    def get_extents(self):
        R""" Get the extents of the geometry

        Returns:
            [[minimum x, minimum y, minimum z],[maximum x, maximum y, maximum z]]
        """
        A = self.points[:,0];
        B = self.points[:,1];
        r = self.radius[:];
        r = r.reshape(len(r),1);
        res = numpy.array([numpy.min([numpy.min(A - r, axis=0), numpy.min(B - r, axis=0)], axis=0),
                           numpy.max([numpy.max(A + r, axis=0), numpy.max(B + r, axis=0)], axis=0)])
        return res;


    @property
    def points(self):
        return util.array(self._geometry.getPointsBuffer(), geom=self)

    @property
    def radius(self):
        return util.array(self._geometry.getRadiusBuffer(), geom=self)

    @property
    def color(self):
        return util.array(self._geometry.getColorBuffer(), geom=self)

class Polygon(Geometry):
    R""" Polygon geometry.

    Define a set of simple polygon primitives. Each polygon face is always in the xy plane. Each polygon may
    have a different color and rotation angle.

    Args:
        scene (:py:class:`fresnel.Scene`): Add the geometry to this scene
        vertices (`numpy.ndarray` or `array_like`): (``Nx2`` : ``float32``) - polygon vertices.
        position (`numpy.ndarray` or `array_like`): (``Nx2`` : ``float32``) -  Position of each polygon.
        angle (`numpy.ndarray` or `array_like`): (``N`` : ``float32``) -  Orientation angle of each polygon.
        color (`numpy.ndarray` or `array_like`): (``Nx3`` : ``float32``) - Color of polygon.
        rounding_radius (float): Rounding radius for spheropolygons
        N (int): Number of polygons in the geometry. If ``None``, determine ``N`` from *points*.

    .. seealso::
        :doc:`examples/101-Cylinder-geometry`
            Tutorial: defining and setting polygon geometry properties

    Note:
        The constructor arguments ``position``, ``angle``, and ``color`` are optional. If you do not provide them,
        they are initialized to 0's.

    .. hint::
        Avoid costly memory allocations and type conversions by specifying primitive properties in the appropriate
        numpy array type.

    Attributes:
        position (:py:class:`fresnel.util.array`): Read or modify the positions of the polygons.
        angle (:py:class:`fresnel.util.array`): Read or modify the orientation angles of the polygons.
        color (:py:class:`fresnel.util.array`): Read or modify the colors of the polygons.

    """

    def __init__(self,
                 scene,
                 vertices,
                 position=None,
                 angle=None,
                 color=None,
                 rounding_radius=0,
                 N=None,
                 material=material.Material(solid=1.0, color=(1,0,1)),
                 outline_material=material.Material(solid=1.0, color=(0,0,0)),
                 outline_width=0.0):
        if N is None:
            N = len(position);

        self._geometry = scene.device.module.GeometryPolygon(scene._scene, vertices, rounding_radius, N);
        self.material = material;
        self.outline_material = outline_material;
        self.outline_width = outline_width;

        if position is not None:
            self.position[:] = position;

        if angle is not None:
            self.angle[:] = angle;

        if color is not None:
            self.color[:] = color;

        self.scene = scene;
        self.scene.geometry.append(self);

    @property
    def position(self):
        return util.array(self._geometry.getPositionBuffer(), geom=self)

    @property
    def angle(self):
        return util.array(self._geometry.getAngleBuffer(), geom=self)

    @property
    def color(self):
        return util.array(self._geometry.getColorBuffer(), geom=self)

    def get_extents(self):
        R""" Get the extents of the geometry

        Returns:
            [[minimum x, minimum y, minimum z],[maximum x, maximum y, maximum z]]
        """
        pos = self.position[:];
        r = self._geometry.getRadius();
        res2d = numpy.array([numpy.min(pos - r, axis=0),
                           numpy.max(pos + r, axis=0)])
        res = numpy.array([[res2d[0][0], res2d[0][1], 0],
                           [res2d[1][0], res2d[1][1], numpy.max(self.height[:])]])

        return res;

class Sphere(Geometry):
    R""" Sphere geometry.

    Define a set of sphere primitives with positions, radii, and individual colors.

    Args:
        scene (:py:class:`fresnel.Scene`): Add the geometry to this scene
        position (`numpy.ndarray` or `array_like`): (``Nx3`` : ``float32``) -  Positions of each sphere.
        radius (`numpy.ndarray` or `array_like`): (``N`` : ``float32``) - Radius of each sphere.
        color (`numpy.ndarray` or `array_like`): (``Nx3`` : ``float32``) - Color of each sphere.
        N (int): Number of spheres in the geometry. If ``None``, determine ``N`` from ``position``.

    .. seealso::
        :doc:`examples/01-Primitives/00-Sphere-geometry`
            Tutorial: Defining and setting sphere geometry properties.

    Note:
        The constructor arguments ``position``, ``radius``, and ``color`` are optional. If you do not provide them,
        they are initialized to 0's.

    .. hint::
        Avoid costly memory allocations and type conversions by specifying primitive properties in the appropriate
        numpy array type.

    .. tip::
        When all spheres are the same size, pass a single value for *radius* and numpy will broadcast it to all
        elements of the array.

    Attributes:
        position (:py:class:`fresnel.util.array`): Read or modify the positions of the spheres.
        radius (:py:class:`fresnel.util.array`): Read or modify the radii of the spheres.
        color (:py:class:`fresnel.util.array`): Read or modify the color of the spheres.
    """

    def __init__(self,
                 scene,
                 position=None,
                 radius=None,
                 color=None,
                 N=None,
                 material=material.Material(solid=1.0, color=(1,0,1)),
                 outline_material=material.Material(solid=1.0, color=(0,0,0)),
                 outline_width=0.0):
        if N is None:
            N = len(position);

        self._geometry = scene.device.module.GeometrySphere(scene._scene, N);
        self.material = material;
        self.outline_material = outline_material;
        self.outline_width = outline_width;

        if position is not None:
            self.position[:] = position;

        if radius is not None:
            self.radius[:] = radius;

        if color is not None:
            self.color[:] = color;

        self.scene = scene;
        self.scene.geometry.append(self);

    def get_extents(self):
        R""" Get the extents of the geometry

        Returns:
            [[minimum x, minimum y, minimum z],[maximum x, maximum y, maximum z]]
        """
        pos = self.position[:];
        r = self.radius[:];
        r = r.reshape(len(r),1);
        res = numpy.array([numpy.min(pos - r, axis=0),
                           numpy.max(pos + r, axis=0)])
        return res;


    @property
    def position(self):
        return util.array(self._geometry.getPositionBuffer(), geom=self)

    @property
    def radius(self):
        return util.array(self._geometry.getRadiusBuffer(), geom=self)

    @property
    def color(self):
        return util.array(self._geometry.getColorBuffer(), geom=self)

class Mesh(Geometry):
    R""" Mesh geometry.

    Define a set of triangle mesh primitives.

    Args:
        scene (:py:class:`fresnel.Scene`): Add the geometry to this scene
        vertices (`numpy.ndarray` or `array_like`): (``3Tx3`` : ``float32``) -  Vertices of the triangles, listed
           contiguously. Vertices 0,1,2 define the first triangle, 3,4,5 define the second, and so on.
        color (`numpy.ndarray` or `array_like`): (``3Tx3`` : ``float32``) - Color of each vertex.
        position (`numpy.ndarray` or `array_like`): (``Nx3`` : ``float32``) -  Positions of each mesh instance.
        orientation (`numpy.ndarray` or `array_like`): (``Nx4`` : ``float32``) -  Orientation of each mesh instance (as a quaternion).
        N (int): Number of mesh instances in the geometry. If ``None``, determine ``N`` from ``position``.

    .. seealso::
        :doc:`examples/01-Primitives/03-Mesh-geometry`
            Tutorial: Defining and setting mesh geometry properties.

    Note:
        The constructor arguments ``position``, ``orientation``, and ``color`` are optional, and just short-hand
        for assigning the attribute after construction.

    Colors are in the linearized sRGB color space. Use :py:func:`fresnel.color.linear` to convert standard sRGB colors
    into this space. :py:class:`Mesh` determines the color of a triangle using interpolation
    with the barycentric coordinates in every triangular face.

     .. hint::
        Avoid costly memory allocations and type conversions by specifying primitive properties in the appropriate
        numpy array type.

    Attributes:
        position (:py:class:`fresnel.util.array`): Read or modify the positions of the mesh instances.
        orientation (:py:class:`fresnel.util.array`): Read or modify the orientations of the mesh instances.
        color (:py:class:`fresnel.util.array`): Read or modify the color of the vertices.
    """

    def __init__(self,
                 scene,
                 vertices,
                 position=None,
                 orientation=None,
                 color=None,
                 N=None,
                 material=material.Material(solid=1.0, color=(1,0,1)),
                 outline_material=material.Material(solid=1.0, color=(0,0,0)),
                 outline_width=0.0):
        if N is None:
            N = len(position);

        self.vertices = numpy.asarray(vertices,dtype=numpy.float32)
        self._geometry = scene.device.module.GeometryMesh(scene._scene, self.vertices, N);
        self.material = material;
        self.outline_material = outline_material;
        self.outline_width = outline_width;

        if position is not None:
            self.position[:] = position;

        if orientation is not None:
            self.orientation[:] = orientation;
        else:
            self.orientation[:] = [1,0,0,0];

        if color is not None:
            self.color[:] = color

        self.scene = scene;
        self.scene.geometry.append(self);

    @property
    def position(self):
        return util.array(self._geometry.getPositionBuffer(), geom=self)

    @property
    def orientation(self):
        return util.array(self._geometry.getOrientationBuffer(), geom=self)

    @property
    def color(self):
        return util.array(self._geometry.getColorBuffer(), geom=self)

    def get_extents(self):
        R""" Get the extents of the geometry

        Returns:
            [[minimum x, minimum y, minimum z],
             [maximum x, maximum y, maximum z]]
        """
        a = self.vertices[:,0];
        b = self.vertices[:,1];
        c = self.vertices[:,2];
        r = numpy.array([numpy.min([numpy.min(a, axis=0), numpy.min(b, axis=0), numpy.min(c, axis=0)], axis=0),
                           numpy.max([numpy.max(a, axis=0), numpy.max(b, axis=0), numpy.max(c, axis=0)], axis=0)])

        pos = self.position[:];
        res = numpy.array([numpy.min(pos + r[0], axis=0),
                           numpy.max(pos + r[1], axis=0)])
        return res;

#--------------------------------------------------------------

class ConvexPolyhedron(Geometry):
    R""" Convex polyhedron geometry.

    Define a set of convex polyhedron primitives. A convex polyhedron is defined by *P* outward facing planes
    (origin and normal vector) and a radius that encompass the shape.
    :py:func:`fresnel.util.convex_polyhedron_from_vertices` can construct this by computing the convex hull of a set
    of vertices.

    Args:
        scene (:py:class:`fresnel.Scene`): Add the geometry to this scene
        polyhedron_info (`dict`): A dictionary containing the face normals (``face_normal``), origins (``face_origin``),
            colors (``face_color``), and the radius (``radius``)).
        position (`numpy.ndarray` or `array_like`): (``Nx3`` : ``float32``) -  Position of each polyhedra.
        orientation (`numpy.ndarray` or `array_like`): (``Nx4`` : ``float32``) -  Orientation of each polyhedra (as a quaternion).
        color (`numpy.ndarray` or `array_like`): (``Nx3`` : ``float32``) - Color of each polyhedron.
        N (int): Number of spheres in the geometry. If ``None``, determine ``N`` from ``position``.

    .. seealso::
        :doc:`examples/01-Primitives/02-Convex-polyhedron-geometry`
            Tutorial: Defining and setting convex polyhedron geometry properties.

    Note:
        The constructor arguments ``position``, ``orientation``, and ``color`` are optional. If you do not provide them,
        they are initialized to 0's.

    .. hint::
        Avoid costly memory allocations and type conversions by specifying primitive properties in the appropriate
        numpy array type.

    Attributes:
        position (:py:class:`fresnel.util.array`): Read or modify the positions of the polyhedra.
        orientation (:py:class:`fresnel.util.array`): Read or modify the orientations of the polyhedra.
        color (:py:class:`fresnel.util.array`): Read or modify the color of the polyhedra.
        color_by_face (float): Set to 0 to color particles by the per-particle color. Set to 1 to color faces by the per-face color. Set to a value between 0 and 1 to blend per-particle and per-face colors.

    """

    def __init__(self,
                 scene,
                 polyhedron_info,
                 position=None,
                 orientation=None,
                 color=None,
                 N=None,
                 material=material.Material(solid=1.0, color=(1,0,1)),
                 outline_material=material.Material(solid=1.0, color=(0,0,0)),
                 outline_width=0.0):
        if N is None:
            N = len(position);


        origins = polyhedron_info['face_origin']
        normals = polyhedron_info['face_normal']
        face_colors = polyhedron_info['face_color']
        r = polyhedron_info['radius']
        self._geometry = scene.device.module.GeometryConvexPolyhedron(scene._scene, origins, normals, face_colors, N, r);
        self.material = material;
        self.outline_material = outline_material;
        self.outline_width = outline_width;
        self._radius = r;

        if position is not None:
            self.position[:] = position;

        if orientation is not None:
            self.orientation[:] = orientation;

        if color is not None:
            self.color[:] = color;

        self.scene = scene;
        self.scene.geometry.append(self);

    def get_extents(self):
        R""" Get the extents of the geometry

        Returns:
            [[minimum x, minimum y, minimum z],[maximum x, maximum y, maximum z]]
        """
        pos = self.position[:];
        r = self._radius;
        res = numpy.array([numpy.min(pos - r, axis=0),
                           numpy.max(pos + r, axis=0)])
        return res;

    @property
    def position(self):
        return util.array(self._geometry.getPositionBuffer(), geom=self)

    @property
    def orientation(self):
        return util.array(self._geometry.getOrientationBuffer(), geom=self)

    @property
    def color(self):
        return util.array(self._geometry.getColorBuffer(), geom=self)

    @property
    def color_by_face(self):
        return self._geometry.getColorByFace();

    @color_by_face.setter
    def color_by_face(self, v):
        self._geometry.setColorByFace(v);<|MERGE_RESOLUTION|>--- conflicted
+++ resolved
@@ -105,13 +105,9 @@
         N (int): Number of cylinders in the geometry. If ``None``, determine ``N`` from *points*.
 
     .. seealso::
-<<<<<<< HEAD
-        :doc:`examples/101-Cylinder-geometry`
+
+        :doc:`examples/01-Primitives/01-Cylinder-geometry`
             Tutorial: defining and setting cylinder geometry properties
-=======
-        :doc:`examples/01-Primitives/01-Cylinder-geometry`
-            Tutorial: defining and setting cyliner geometry properties
->>>>>>> d436354e
 
     Note:
         The constructor arguments ``points``, ``radius``, and ``color`` are optional. If you do not provide them,
