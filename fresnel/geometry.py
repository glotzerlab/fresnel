# Copyright (c) 2016-2020 The Regents of the University of Michigan
# This file is part of the Fresnel project, released under the BSD 3-Clause
# License.

"""Geometric primitives.

Geometry defines objects that are visible in a `Scene`. The base class
`Geometry` provides common operations and properties. Instantiate specific
geometry class to add objects to a `Scene`.

See Also:
    Tutorials:

    - :doc:`examples/00-Basic-tutorials/01-Primitive-properties`
    - :doc:`examples/00-Basic-tutorials/02-Material-properties`
    - :doc:`examples/00-Basic-tutorials/03-Outline-materials`
    - :doc:`examples/02-Advanced-topics/00-Multiple-geometries`
"""

from . import material
from . import util
import numpy


class Geometry(object):
    """Geometry base class.

    `Geometry` provides operations and properties common to all geometry
    classes.

    Note:
        You cannot instantiate a Geometry directly. Use one of the subclasses.
    """

    def __init__(self):
        raise RuntimeError("Use a specific geometry class")

    def enable(self):
        """Enable the geometry.

        When enabled, the geometry will be visible in the `Scene`.

        See Also:
            `disable`
        """
        self._geometry.enable()

    def disable(self):
        """Disable the geometry.

        When disabled, the geometry will not visible in the `Scene`.

        See Also:
            `enable`
        """
        self._geometry.disable()

    def remove(self):
        """Remove the geometry from the scene.

        After calling `remove`, the geometry is no longer part of the scene. It
        cannot be added back into the scene. Use `disable` and `enable` hide
        geometry reversibly.
        """
        self._geometry.remove()
        self.scene.geometry.remove(self)

    @property
    def material(self):
        """Material: Define how light interacts with the geometry."""
        return material._MaterialProxy(self)

    @material.setter
    def material(self, mat):
        self._geometry.setMaterial(mat._get_cpp_material())

    @property
    def outline_material(self):
        """Material: Define how light interacts with the geometry's outline."""
        return material._OutlineMaterialProxy(self)

    @outline_material.setter
    def outline_material(self, mat):
        self._geometry.setOutlineMaterial(mat._get_cpp_material())

    @property
    def outline_width(self):
        """float: Width of the outline in scene units."""
        return self._geometry.getOutlineWidth()

    @outline_width.setter
    def outline_width(self, width):
        self._geometry.setOutlineWidth(width)


class Cylinder(Geometry):
    """Cylinder geometry.

    Define a set of spherocylinder primitives with individual start and end
    positions, radii, and colors.

    Args:
        scene (Scene): Add the geometry to this scene.

        points ((N, 2, 3) `numpy.ndarray` of ``float32``): *N* cylinder start
            and end points.

        radius ((N, ) `numpy.ndarray` of ``float32``): Radius of each cylinder.

        color ((N, 2, 3) `numpy.ndarray` of ``float32``): Color of each start
            and end point.

        N (int): Number of cylinders in the geometry. If ``None``, determine
            *N* from *points*.

    See Also:
        Tutorials:

        - :doc:`examples/01-Primitives/01-Cylinder-geometry`

    Hint:
        Avoid costly memory allocations and type conversions by specifying
        primitive properties in the appropriate array type.

    Tip:
        When all cylinders are the same size or color, pass a single value
        and NumPy will broadcast it to all elements of the array.
    """

    def __init__(self,
                 scene,
                 points=((0, 0, 0), (0, 0, 0)),
                 radius=0.5,
                 color=(0, 0, 0),
                 N=None,
                 material=material.Material(solid=1.0, color=(1, 0, 1)),
                 outline_material=material.Material(solid=1.0, color=(0, 0, 0)),
                 outline_width=0.0):
        if N is None:
            N = len(points)

        self._geometry = scene.device.module.GeometryCylinder(scene._scene, N)
        self.material = material
        self.outline_material = outline_material
        self.outline_width = outline_width

        self.points[:] = points
        self.radius[:] = radius
        self.color[:] = color

        self.scene = scene
        self.scene.geometry.append(self)

    def get_extents(self):
        """Get the extents of the geometry.

        Returns:
            (3,2) `numpy.ndarray` of ``float32``: The lower left and\
                upper right corners of the scene.
        """
        A = self.points[:, 0]
        B = self.points[:, 1]
        r = self.radius[:]
        r = r.reshape(len(r), 1)
        res = numpy.array([
            numpy.min([numpy.min(A - r, axis=0),
                       numpy.min(B - r, axis=0)],
                      axis=0),
            numpy.max([numpy.max(A + r, axis=0),
                       numpy.max(B + r, axis=0)],
                      axis=0)
        ])
        return res

    @property
    def points(self):
        """(N, 2, 3) `Array`: The start and end points of the cylinders."""
        return util.Array(self._geometry.getPointsBuffer(), geom=self)

    @property
    def radius(self):
        """(N, ) `Array`: The radii of the cylinders."""
        return util.Array(self._geometry.getRadiusBuffer(), geom=self)

    @property
    def color(self):
        """(N, 2, 3) `Array`: Color of each start and end point."""
        return util.Array(self._geometry.getColorBuffer(), geom=self)


class Box(Cylinder):
    """Box geometry.

    Generate a triclinic box outline with `spherocylinders <Cylinder>`.

    Args:
<<<<<<< HEAD
        scene (:py:class:`fresnel.Scene`): Add the geometry to this scene
        box (`numpy.ndarray` or `array_like`): (```1```, ```3```, or
            ```6``` : ``float32``) Assumes 1x1 is cubic, 1x3 is orthorhombic,
            and 1x6 is triclinic.
        box_radius (`float`): Radius of box edges.
        box_color (`numpy.ndarray` or `array_like`): (``1x3`` : ``float32``) -
            Color of box edges.

    .. seealso::
=======
        scene (Scene): Add the geometry to this scene.

        box ((1, ), (3, ), or (6, ) `numpy.ndarray` of ``float32``): Box
            parameters.

        radius (float): Radius of box edges.

        box_color ((3, ) `numpy.ndarray` of ``float32``): Color of the box
            edges.

    Note:
        A 1-element *box* array expands to a cube. A 3-element *box* array
        ``[Lx, Ly, Lz]`` expands to an orthorhobic cuboid, and a 6-element
        *box* array represents a fully triclinic box in the same format as
        GSD and HOOMD: ``[Lx, Ly, Lz, xy, xz, yz]``.

    See Also:
>>>>>>> 2ea58c75
        Tutorials:

        - :doc:`examples/01-Primitives/05-Box-geometry`
        - :doc:`examples/02-Advanced-topics/05-GSD-visualization`

    Note:
        The Box class is constructed from `spherocylinders <Cylinder>`, which
        can be modified individually. The convenience attributes ``box_radius``
        and ``box_color`` can be used to set the thickness and color of the
        entire box.
    """

    def __init__(self, scene, box, box_radius=0.5, box_color=[0, 0, 0]):

        super().__init__(scene=scene,
                         N=12,
                         material=material.Material(solid=1.0))
        self._box = self._from_box(box)
        self.points[:] = self._generate_points(self._box)

        self.box_radius = box_radius

        self.box_color = box_color

    def _from_box(self, box):
        """Duck type the box from a valid input.

        Boxes can be a number, list, dictionary, or object with attributes.
        """
        try:
            # Handles freud.box.Box and namedtuple
            Lx = box.Lx
            Ly = box.Ly
            Lz = getattr(box, 'Lz', 0)
            xy = getattr(box, 'xy', 0)
            xz = getattr(box, 'xz', 0)
            yz = getattr(box, 'yz', 0)
        except AttributeError:
            try:
                # Handle dictionary-like
                Lx = box['Lx']
                Ly = box['Ly']
                Lz = box.get('Lz', 0)
                xy = box.get('xy', 0)
                xz = box.get('xz', 0)
                yz = box.get('yz', 0)
            except (IndexError, KeyError, TypeError):
                try:
                    if not len(box) in [1, 3, 6]:
                        raise ValueError(
                            "List-like objects must have length 1, 3, or 6 to "
                            "be converted to a box.")
                    # Handle list-like
                    Lx = box[0]
                    Ly = box[0] if len(box) == 1 else box[1]
                    Lz = box[0] if len(box) == 1 else box[2]
                    xy, xz, yz = box[3:6] if len(box) == 6 else (0, 0, 0)
                except TypeError:
                    if isinstance(box, int) or isinstance(box, float):
                        # Handle int or float
                        Lx = box
                        Ly = box
                        Lz = box
                        xy = 0
                        xz = 0
                        yz = 0
                    else:
                        raise TypeError(f"unsupported box type {type(box)}")
        return (Lx, Ly, Lz, xy, xz, yz)

    def _generate_points(self, box):
        """Helper function to take a box and calculate the 12 edges."""
        Lx = box[0]
        Ly = box[1]
        Lz = box[2]
        xy = box[3]
        xz = box[4]
        yz = box[5]

        # Follow hoomd convention
        box_matrix = numpy.array([[Lx, xy * Ly, xz * Lz], [0, Ly, yz * Lz],
                                  [0, 0, Lz]])
        a_1, a_2, a_3 = box_matrix.T
        #           F--------------H
        #          /|             /|
        #         / |            / |
        #        D--+-----------E  |
        #        |  |           |  |
        #        |  |           |  |
        #        |  |           |  |
        #        |  C-----------+--G
        #        | /            | /
        #        |/             |/
        #        A--------------B
        # Translate A so that 0, 0, 0 is the center of the box
        A = -(a_1 + a_2 + a_3) / 2
        B = A + a_1
        C = A + a_2
        D = A + a_3
        E = A + a_1 + a_3
        F = A + a_2 + a_3
        G = A + a_1 + a_2
        H = A + a_1 + a_2 + a_3
        # Define all edges
        box_points = numpy.asarray([
            [A, B],
            [A, C],
            [A, D],
            [B, E],
            [B, G],
            [C, G],
            [C, F],
            [D, E],
            [D, F],
            [E, H],
            [F, H],
            [G, H],
        ])
        return box_points

    @property
    def box(self):
        """(1, ), (3, ), or (6, ) `numpy.ndarray` of ``float32``: Box\
            parameters.

        Set `box` to update the shape of the box.
        """
        return self._box

    @box.setter
    def box(self, box):
        self._box = self._from_box(box)
        self.points[:] = self._generate_points(self._box)

    @property
    def box_color(self):
        """(3, ) `numpy.ndarray` of ``float32``: Color of the box edges.

        Note:
            This property sets the color of the `material <Geometry.material>`.
        """
        return self.material.color

    @box_color.setter
    def box_color(self, color):
        self.material.color = color

    @property
    def box_radius(self):
        """(float): Radius of box edges."""
        return self.radius[:][0]

    @box_radius.setter
    def box_radius(self, radius):
        self.radius[:] = radius


class Polygon(Geometry):
    """Polygon geometry.

    Define a set of simple polygon primitives in the xy plane with individual
    positions, rotation angles, and colors.

    Args:
        scene (Scene): Add the geometry to this scene.

        vertices ((N_vert, 2) `numpy.ndarray` of ``float32``): Polygon vertices.

        position ((N, 2) `numpy.ndarray` of ``float32``): Position of each
            polygon.

        angle ((N, ) `numpy.ndarray` of ``float32``): Orientation angle of each
            polygon (in radians).

        color ((N, 3) `numpy.ndarray` of ``float32``): Color of each polygon.

        rounding_radius (float): Rounding radius for spheropolygons.

        N (int): Number of polygons in the geometry. If ``None``, determine
            *N* from *position*.

    See Also:
        Tutorials:

        - :doc:`examples/01-Primitives/04-Polygon-geometry`

    Hint:
        Avoid costly memory allocations and type conversions by specifying
        primitive properties in the appropriate array type.
    """

    def __init__(self,
                 scene,
                 vertices,
                 position=(0, 0, 0),
                 angle=0,
                 color=(0, 0, 0),
                 rounding_radius=0,
                 N=None,
                 material=material.Material(solid=1.0, color=(1, 0, 1)),
                 outline_material=material.Material(solid=1.0, color=(0, 0, 0)),
                 outline_width=0.0):
        if N is None:
            N = len(position)

        self._geometry = scene.device.module.GeometryPolygon(
            scene._scene, vertices, rounding_radius, N)
        self.material = material
        self.outline_material = outline_material
        self.outline_width = outline_width

        self.position[:] = position
        self.angle[:] = angle
        self.color[:] = color

        self.scene = scene
        self.scene.geometry.append(self)

    @property
    def position(self):
        """(N, 2) `Array`: The position of each polygon."""
        return util.Array(self._geometry.getPositionBuffer(), geom=self)

    @property
    def angle(self):
        """(N, ) `Array`: The rotation angle of each polygon (in radians)."""
        return util.Array(self._geometry.getAngleBuffer(), geom=self)

    @property
    def color(self):
        """(N, 2, 3) `Array`: The color of each polygon."""
        return util.Array(self._geometry.getColorBuffer(), geom=self)

    def get_extents(self):
        """Get the extents of the geometry.

        Returns:
            (3,2) `numpy.ndarray` of ``float32``: The lower left and\
                upper right corners of the scene.
        """
        pos = self.position[:]
        r = self._geometry.getRadius()
        res2d = numpy.array(
            [numpy.min(pos - r, axis=0),
             numpy.max(pos + r, axis=0)])
        res = numpy.array([[res2d[0][0], res2d[0][1], -1e-5],
                           [res2d[1][0], res2d[1][1], 1e-5]])

        return res


class Sphere(Geometry):
    """Sphere geometry.

    Define a set of sphere primitives with individual positions, radii, and
    colors.

    Args:
        scene (Scene): Add the geometry to this scene.

        position ((N, 3) `numpy.ndarray` of ``float32``):
            Position of each sphere.

        radius ((N, ) `numpy.ndarray` of ``float32``):
            Radius of each sphere.

        color ((N, 3) `numpy.ndarray` of ``float32``): Color of each sphere.

        N (int): Number of spheres in the geometry. If ``None``, determine *N*
            from *position*.

    See Also:
        Tutorials:

        - :doc:`examples/01-Primitives/00-Sphere-geometry`

    Hint:
        Avoid costly memory allocations and type conversions by specifying
        primitive properties in the appropriate array type.

    Tip:
        When all spheres are the same size, pass a single value for *radius* and
        numpy will broadcast it to all elements of the array.
    """

    def __init__(self,
                 scene,
                 position=(0, 0, 0),
                 radius=0.5,
                 color=(0, 0, 0),
                 N=None,
                 material=material.Material(solid=1.0, color=(1, 0, 1)),
                 outline_material=material.Material(solid=1.0, color=(0, 0, 0)),
                 outline_width=0.0):
        if N is None:
            N = len(position)

        self._geometry = scene.device.module.GeometrySphere(scene._scene, N)
        self.material = material
        self.outline_material = outline_material
        self.outline_width = outline_width

        self.position[:] = position
        self.radius[:] = radius
        self.color[:] = color

        self.scene = scene
        self.scene.geometry.append(self)

    def get_extents(self):
        """Get the extents of the geometry.

        Returns:
            (3,2) `numpy.ndarray` of ``float32``: The lower left and\
                upper right corners of the scene.
        """
        pos = self.position[:]
        r = self.radius[:]
        r = r.reshape(len(r), 1)
        res = numpy.array(
            [numpy.min(pos - r, axis=0),
             numpy.max(pos + r, axis=0)])
        return res

    @property
    def position(self):
        """(N, 3) `Array`: The position of each sphere."""
        return util.Array(self._geometry.getPositionBuffer(), geom=self)

    @property
    def radius(self):
        """(N, ) `Array`: The radius of each sphere."""
        return util.Array(self._geometry.getRadiusBuffer(), geom=self)

    @property
    def color(self):
        """(N, 3) `Array`: The color of each sphere."""
        return util.Array(self._geometry.getColorBuffer(), geom=self)


class Mesh(Geometry):
    """Mesh geometry.

    Define a set of triangle mesh primitives with individual positions,
    orientations, and colors.

    Args:
        scene (Scene): Add the geometry to this scene.

        vertices ((3T, 3) `numpy.ndarray` of ``float32``):
            Vertices of the triangles, listed contiguously. Vertices 0,1,2
            define the first triangle, 3,4,5 define the second, and so on.

        color ((3T, 3) `numpy.ndarray` of ``float32``):
            Color of each vertex.

        position ((N, 3) `numpy.ndarray` of ``float32``):
            Position of each mesh instance.

        orientation ((N, 4) `numpy.ndarray` of ``float32``):
            Orientation of each mesh instance (as a quaternion).

        N (int): Number of mesh instances in the geometry. If ``None``,
            determine *N* from *position*.

    See Also:
        Tutorials:

        - :doc:`examples/01-Primitives/03-Mesh-geometry`

    Hint:
        Avoid costly memory allocations and type conversions by specifying
        primitive properties in the appropriate array type.
    """

    def __init__(self,
                 scene,
                 vertices,
                 position=(0, 0, 0),
                 orientation=(1, 0, 0, 0),
                 color=(0, 0, 0),
                 N=None,
                 material=material.Material(solid=1.0, color=(1, 0, 1)),
                 outline_material=material.Material(solid=1.0, color=(0, 0, 0)),
                 outline_width=0.0):
        if N is None:
            N = len(position)

        self.vertices = numpy.asarray(vertices, dtype=numpy.float32)
        self._geometry = scene.device.module.GeometryMesh(
            scene._scene, self.vertices, N)
        self.material = material
        self.outline_material = outline_material
        self.outline_width = outline_width

        self.position[:] = position
        self.orientation[:] = orientation
        self.color[:] = color

        self.scene = scene
        self.scene.geometry.append(self)

    @property
    def position(self):
        """(N, 3) `Array`: The position of each mesh."""
        return util.Array(self._geometry.getPositionBuffer(), geom=self)

    @property
    def orientation(self):
        """(N, 4) `Array`: The orientation of each mesh."""
        return util.Array(self._geometry.getOrientationBuffer(), geom=self)

    @property
    def color(self):
        """(N, 3) `Array`: The color of each sphere."""
        return util.Array(self._geometry.getColorBuffer(), geom=self)

    def get_extents(self):
        """Get the extents of the geometry.

        Returns:
            (3,2) `numpy.ndarray` of ``float32``: The lower left and\
                upper right corners of the scene.
        """
        a = self.vertices[:, 0]
        b = self.vertices[:, 1]
        c = self.vertices[:, 2]
        r = numpy.array([
            numpy.min([
                numpy.min(a, axis=0),
                numpy.min(b, axis=0),
                numpy.min(c, axis=0)
            ],
                      axis=0),
            numpy.max([
                numpy.max(a, axis=0),
                numpy.max(b, axis=0),
                numpy.max(c, axis=0)
            ],
                      axis=0)
        ])

        pos = self.position[:]
        res = numpy.array(
            [numpy.min(pos + r[0], axis=0),
             numpy.max(pos + r[1], axis=0)])
        return res


class ConvexPolyhedron(Geometry):
    """Convex polyhedron geometry.

    Define a set of convex polyhedron primitives with individual positions,
    orientations, and colors.

    A convex polyhedron is defined by *P* outward facing planes (origin and
    normal vector) and a radius that encompass the shape. Use
    `convex_polyhedron_from_vertices` to construct this from the convex hull of
    a set of vertices.

    Args:
        scene (Scene): Add the geometry to this scene.

        polyhedron_info (Dict): A dictionary containing the face normals
            (``face_normal``), origins (``face_origin``), face colors
            (``face_color``), and the radius (``radius``)).

        position ((N, 3) `numpy.ndarray` of ``float32``):
            Position of each polyhedron instance.

        orientation ((N, 4) `numpy.ndarray` of ``float32``):
            Orientation of each polyhedron instance (as a quaternion).

        color ((N, 3) `numpy.ndarray` of ``float32``):
            Color of each polyhedron.

        N (int): Number of spheres in the geometry. If ``None``, determine *N*
            from *position*.

    See Also:
        Tutorials:

        - :doc:`examples/01-Primitives/02-Convex-polyhedron-geometry`

    Hint:
        Avoid costly memory allocations and type conversions by specifying
        primitive properties in the appropriate array type.
    """

    def __init__(self,
                 scene,
                 polyhedron_info,
                 position=(0, 0, 0),
                 orientation=(1, 0, 0, 0),
                 color=(0, 0, 0),
                 N=None,
                 material=material.Material(solid=1.0, color=(1, 0, 1)),
                 outline_material=material.Material(solid=1.0, color=(0, 0, 0)),
                 outline_width=0.0):
        if N is None:
            N = len(position)

        origins = polyhedron_info['face_origin']
        normals = polyhedron_info['face_normal']
        face_colors = polyhedron_info['face_color']
        r = polyhedron_info['radius']
        self._geometry = scene.device.module.GeometryConvexPolyhedron(
            scene._scene, origins, normals, face_colors, N, r)
        self.material = material
        self.outline_material = outline_material
        self.outline_width = outline_width
        self._radius = r

        self.position[:] = position
        self.orientation[:] = orientation
        self.color[:] = color

        self.scene = scene
        self.scene.geometry.append(self)

    def get_extents(self):
        """Get the extents of the geometry.

        Returns:
            (3,2) `numpy.ndarray` of ``float32``: The lower left and\
                upper right corners of the scene.
        """
        pos = self.position[:]
        r = self._radius
        res = numpy.array(
            [numpy.min(pos - r, axis=0),
             numpy.max(pos + r, axis=0)])
        return res

    @property
    def position(self):
        """(N, 3) `Array`: The position of each polyhedron."""
        return util.Array(self._geometry.getPositionBuffer(), geom=self)

    @property
    def orientation(self):
        """(N, 4) `Array`: The orientation of each polyhedron."""
        return util.Array(self._geometry.getOrientationBuffer(), geom=self)

    @property
    def color(self):
        """(N, 3) `Array`: The color of each polyhedron."""
        return util.Array(self._geometry.getColorBuffer(), geom=self)

    @property
    def color_by_face(self):
        """float: Mix face colors with the per-polyhedron color.

        Set to 0 to color particles by the per-particle `color`. Set to 1 to
        color faces by the per-face color. Set to a value between 0 and 1 to
        blend between the two colors.
        """
        return self._geometry.getColorByFace()

    @color_by_face.setter
    def color_by_face(self, v):
        self._geometry.setColorByFace(v)<|MERGE_RESOLUTION|>--- conflicted
+++ resolved
@@ -194,17 +194,6 @@
     Generate a triclinic box outline with `spherocylinders <Cylinder>`.
 
     Args:
-<<<<<<< HEAD
-        scene (:py:class:`fresnel.Scene`): Add the geometry to this scene
-        box (`numpy.ndarray` or `array_like`): (```1```, ```3```, or
-            ```6``` : ``float32``) Assumes 1x1 is cubic, 1x3 is orthorhombic,
-            and 1x6 is triclinic.
-        box_radius (`float`): Radius of box edges.
-        box_color (`numpy.ndarray` or `array_like`): (``1x3`` : ``float32``) -
-            Color of box edges.
-
-    .. seealso::
-=======
         scene (Scene): Add the geometry to this scene.
 
         box ((1, ), (3, ), or (6, ) `numpy.ndarray` of ``float32``): Box
@@ -222,7 +211,6 @@
         GSD and HOOMD: ``[Lx, Ly, Lz, xy, xz, yz]``.
 
     See Also:
->>>>>>> 2ea58c75
         Tutorials:
 
         - :doc:`examples/01-Primitives/05-Box-geometry`
