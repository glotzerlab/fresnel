// Copyright (c) 2016-2018 The Regents of the University of Michigan
// This file is part of the Fresnel project, released under the BSD 3-Clause License.

#include <stdexcept>

#include "GeometryPrism.h"

namespace fresnel { namespace cpu {

/*! \param scene Scene to attach the Geometry to
    \param vertices vertices of the polygon (in counterclockwise order)
    \param position position of each prism
    \param orientation orientation angle of each prism
    \param height height of each prism

    Initialize the prism.
*/
GeometryPrism::GeometryPrism(std::shared_ptr<Scene> scene,
                             pybind11::array_t<float, pybind11::array::c_style | pybind11::array::forcecast> vertices,
                             unsigned int N)
    : Geometry(scene)
    {
    // create the geometry
    RTCGeometry geometry = rtcNewGeometry(m_device->getRTCDevice(), RTC_GEOMETRY_TYPE_USER);
    m_device->checkError();
    rtcSetGeometryUserPrimitiveCount(geometry,N);
    m_device->checkError();
    m_geom_id = rtcAttachGeometry(m_scene->getRTCScene(), geometry);
    m_device->checkError();

    // set default material
    setMaterial(Material(RGB<float>(1,0,1)));
    setOutlineMaterial(Material(RGB<float>(0,0,0), 1.0f));

    // allocate buffer data
    m_position = std::shared_ptr< Array< vec2<float> > >(new Array< vec2<float> >(N));
    m_angle = std::shared_ptr< Array< float > >(new Array< float >(N));
    m_height = std::shared_ptr< Array< float > >(new Array< float >(N));
    m_color = std::shared_ptr< Array< RGB<float> > >(new Array< RGB<float> >(N));

    // set up the planes. The first two planes are the top (z=height) and bottom (z=0).
    // initialize both to 0 here, and other code will set the height appropriately
    m_plane_origin.push_back(vec3<float>(0,0,0));
    m_plane_normal.push_back(vec3<float>(0,0,1));
    m_plane_origin.push_back(vec3<float>(0,0,0));
    m_plane_normal.push_back(vec3<float>(0,0,-1));

    // now create planes for each of the polygon edges
    pybind11::buffer_info info = vertices.request();

    if (info.ndim != 2)
        throw std::runtime_error("vertices must be a 2-dimensional array");

    if (info.shape[1] != 2)
        throw std::runtime_error("vertices must be a Nvert by 2 array");

    float *verts_f = (float *)info.ptr;

    for (unsigned int i = 0; i < info.shape[0]; i++)
        {
        // construct the normal and origin of each plane
        vec2<float> p0(verts_f[i*2], verts_f[i*2+1]);
        int j = (i + 1) % info.shape[0];
        vec2<float> p1(verts_f[j*2], verts_f[j*2+1]);
        vec2<float> n = -perp(p1 - p0);
        n = n / sqrtf(dot(n,n));

        m_plane_origin.push_back(vec3<float>(p0.x, p0.y, 0));
        m_plane_normal.push_back(vec3<float>(n.x, n.y, 0));

        // validate winding order
        int k = (j + 1) % info.shape[0];
        vec2<float> p2(verts_f[k*2], verts_f[k*2+1]);

        if (perpdot(p1 - p0, p2 - p1) <= 0)
            throw std::invalid_argument("vertices must be counterclockwise and convex");

        // precompute radius in the xy plane
        m_radius = std::max(m_radius, sqrtf(dot(p0,p0)));
        }

    // register functions for embree
    rtcSetGeometryUserData(geometry, this);
    m_device->checkError();
    rtcSetGeometryBoundsFunction(geometry, &GeometryPrism::bounds, NULL);
    m_device->checkError();
    rtcSetGeometryIntersectFunction(geometry, &GeometryPrism::intersect);
    m_device->checkError();
<<<<<<< HEAD
    rtcSetGeometryOccludedFunction(geometry, &GeometryPrism::occlude);
    m_device->checkError();

    rtcCommitGeometry(geometry);
    m_device->checkError();
=======
>>>>>>> 3dfe30e0

    m_valid = true;
    }

GeometryPrism::~GeometryPrism()
    {
    }

/*! Compute the bounding box of a given primitive

    \param ptr Pointer to a GeometryPrism instance
    \param item Index of the primitive to compute the bounding box of
    \param bounds_o Output bounding box
*/
void GeometryPrism::bounds(const struct RTCBoundsFunctionArguments *args)
    {
    GeometryPrism *geom = (GeometryPrism*)args->geometryUserPtr;
    vec2<float> p2 = geom->m_position->get(args->primID);
    float height = geom->m_height->get(args->primID);
    vec3<float> p(p2.x, p2.y, 0.0f);

    RTCBounds& bounds_o = *args->bounds_o;
    bounds_o.lower_x = p.x - geom->m_radius;
    bounds_o.lower_y = p.y - geom->m_radius;
    bounds_o.lower_z = p.z;

    bounds_o.upper_x = p.x + geom->m_radius;
    bounds_o.upper_y = p.y + geom->m_radius;
    bounds_o.upper_z = p.z + height;
    }

/*! Compute the intersection of a ray with the given primitive

    \param ptr Pointer to a GeometryPrism instance
    \param ray The ray to intersect
    \param item Index of the primitive to compute the bounding box of
*/
void GeometryPrism::intersect(const struct RTCIntersectFunctionNArguments *args)
    {
    GeometryPrism *geom = (GeometryPrism*)args->geometryUserPtr;

    // adapted from OptiX quick start tutorial and Embree user_geometry tutorial files
    int n_planes = geom->m_plane_normal.size();
    float t0 = -std::numeric_limits<float>::max();
    float t1 = std::numeric_limits<float>::max();

    const vec2<float> p2 = geom->m_position->get(args->primID);
    const vec3<float> pos_world(p2.x, p2.y, 0.0f);
    const float angle = geom->m_angle->get(args->primID);
    const float height = geom->m_height->get(args->primID);
    const quat<float> q_world = quat<float>::fromAxisAngle(vec3<float>(0,0,1), angle);

    // transform the ray into the primitive coordinate system
    RTCRay& ray = ((RTCRayHit *)args->rayhit)->ray;
    vec3<float> ray_dir_local = rotate(conj(q_world), vec3<float>(ray.dir_x,ray.dir_y,ray.dir_z));
    vec3<float> ray_org_local = rotate(conj(q_world), vec3<float>(ray.org_x,ray.org_y,ray.org_z) - pos_world);

    vec3<float> t0_n_local(0,0,0), t0_p_local(0,0,0);
    vec3<float> t1_n_local(0,0,0), t1_p_local(0,0,0);
    for(int i = 0; i < n_planes && t0 < t1; ++i )
        {
        vec3<float> n = geom->m_plane_normal[i];
        vec3<float> p = geom->m_plane_origin[i];

        // correct the top plane positions
        if (i == 0)
            p.z = height;

        float d = -dot(n, p);
        float denom = dot(n, ray_dir_local);
        float t = -(d + dot(n, ray_org_local))/denom;

        // if the ray is parallel to the plane, there is no intersection when the ray is outside the shape
        if (fabs(denom) < 1e-5)
            {
            if (dot(ray_org_local - p, n) > 0)
                return;
            }
        else if (denom < 0)
            {
            // find the last plane this ray enters
            if(t > t0)
                {
                t0 = t;
                t0_n_local = n;
                t0_p_local = p;
                }
            }
        else
            {
            // find the first plane this ray exits
            if(t < t1)
                {
                t1 = t;
                t1_n_local = n;
                t1_p_local = p;
                }
            }
        }

    // if the ray enters after it exits, it missed the polyhedron
    if(t0 > t1)
        return;

    // otherwise, it hit: fill out the hit structure and track the plane that was hit
    float t_hit = 0;
    bool hit = false;
    vec3<float> n_hit, p_hit;

    // if the t0 is in (tnear,tfar), we hit the entry plane
    RTCRayHit& rh = *(RTCRayHit *)args->rayhit;
    FresnelRTCIntersectContext & context = *(FresnelRTCIntersectContext *)args->context;
    if ((ray.tnear < t0) & (t0 < ray.tfar))
        {
        t_hit = ray.tfar = t0;
        rh.hit.geomID = geom->m_geom_id;
        rh.hit.primID = args->primID;
        vec3<float> Ng = rotate(q_world, t0_n_local);
        rh.hit.Ng_x = Ng.x;
        rh.hit.Ng_y = Ng.y;
        rh.hit.Ng_z = Ng.z;
        n_hit = t0_n_local;
        p_hit = t0_p_local;
        context.shading_color = geom->m_color->get(args->primID);
        hit = true;
        }
    // if t1 is in (tnear,tfar), we hit the exit plane
    if ((ray.tnear < t1) & (t1 < ray.tfar))
        {
        t_hit = ray.tfar = t1;
        rh.hit.geomID = geom->m_geom_id;
        rh.hit.primID = args->primID;
        vec3<float> Ng = rotate(q_world, t1_n_local);
        rh.hit.Ng_x = Ng.x;
        rh.hit.Ng_y = Ng.y;
        rh.hit.Ng_z = Ng.z;
        n_hit = t1_n_local;
        p_hit = t1_p_local;
        context.shading_color = geom->m_color->get(args->primID);
        hit = true;
        }

    // determine distance from the hit point to the nearest edge
    float min_d = std::numeric_limits<float>::max();
    vec3<float> r_hit = ray_org_local + t_hit * ray_dir_local;
    if (hit)
        {
        // edges come from intersections of planes
        // loop over all planes and find the intersection with the hit plane
        for(int i = 0; i < n_planes; ++i )
            {
            vec3<float> n = geom->m_plane_normal[i];
            vec3<float> p = geom->m_plane_origin[i];

            // correct the top plane positions
            if (i == 0)
                p.z = geom->m_height->get(args->primID);

            // ********
            // find the line of intersection between the two planes
            // adapted from: http://geomalgorithms.com/a05-_intersect-1.html

            // direction of the line
            vec3<float> u = cross(n, n_hit);

            // if the planes are not coplanar
            if (fabs(dot(u,u)) >= 1e-5)
                {
                int maxc; // max coordinate
                if (fabs(u.x) > fabs(u.y))
                    {
                    if (fabs(u.x) > fabs(u.z))
                        maxc = 1;
                    else
                        maxc = 3;
                    }
                else
                    {
                    if (fabs(u.y) > fabs(u.z))
                        maxc = 2;
                    else
                        maxc = 3;
                    }

                // a point on the line
                vec3<float> x0;
                float d1 = -dot(n,p);
                float d2 = -dot(n_hit, p_hit);

                // solve the problem in different ways based on which direction is maximum
                switch (maxc)
                    {
                    case 1:                     // intersect with x=0
                        x0.x = 0;
                        x0.y = (d2*n.z - d1*n_hit.z) /  u.x;
                        x0.z = (d1*n_hit.y - d2*n.y) /  u.x;
                        break;
                    case 2:                     // intersect with y=0
                        x0.x = (d1*n_hit.z - d2*n.z) /  u.y;
                        x0.y = 0;
                        x0.z = (d2*n.x - d1*n_hit.x) /  u.y;
                        break;
                    case 3:                     // intersect with z=0
                        x0.x = (d2*n.y - d1*n_hit.y) /  u.z;
                        x0.y = (d1*n_hit.x - d2*n.x) /  u.z;
                        x0.z = 0;
                    }

                // we want the distance in the view plane for consistent line edge widths
                // project the line x0 + t*u into the plane perpendicular to the view direction passing through r_hit
                vec3<float> view = -ray_dir_local / sqrtf(dot(ray_dir_local, ray_dir_local));
                u = u - dot(u, view) * view;
                vec3<float> w = x0 - r_hit;
                vec3<float> w_perp = w - dot(w, view) * view;
                x0 = r_hit + w_perp;

                // ********
                // find the distance from the hit point to the line
                // http://mathworld.wolfram.com/Point-LineDistance3-Dimensional.html
                vec3<float> v = cross(u, x0 - r_hit);
                float dsq = dot(v, v) / dot(u,u);
                float d = sqrtf(dsq);
                if (d < min_d)
                    min_d = d;
                }
            }
        context.d = min_d;
        }
    }

<<<<<<< HEAD
/*! Test if a ray intersects with the given primitive

    \param ptr Pointer to a GeometryPrism instance
    \param ray The ray to intersect
    \param item Index of the primitive to compute the bounding box of
*/
void GeometryPrism::occlude(const struct RTCOccludedFunctionNArguments *args)
    {
    // this method is a copy and pasted version of intersect with a different behavior on hit, to
    // meet Embree API standards. When intersect is updated, it should be copied and pasted back here.
    GeometryPrism *geom = (GeometryPrism*)args->geometryUserPtr;

    // adapted from OptiX quick start tutorial and Embree user_geometry tutorial files
    int n_planes = geom->m_plane_normal.size();
    float t0 = -std::numeric_limits<float>::max();
    float t1 = std::numeric_limits<float>::max();

    const vec2<float> p2 = geom->m_position->get(args->primID);
    const vec3<float> pos_world(p2.x, p2.y, 0.0f);
    const float angle = geom->m_angle->get(args->primID);
    const float height = geom->m_height->get(args->primID);
    const quat<float> q_world = quat<float>::fromAxisAngle(vec3<float>(0,0,1), angle);

    // transform the ray into the primitive coordinate system
    RTCRay& ray = *(RTCRay *)args->ray;
    vec3<float> ray_dir_local = rotate(conj(q_world), vec3<float>(ray.dir_x,ray.dir_y,ray.dir_z));
    vec3<float> ray_org_local = rotate(conj(q_world), vec3<float>(ray.org_x,ray.org_y,ray.org_z) - pos_world);

    vec3<float> t0_n_local, t0_p_local;
    vec3<float> t1_n_local, t1_p_local;
    for(int i = 0; i < n_planes && t0 < t1; ++i )
        {
        vec3<float> n = geom->m_plane_normal[i];
        vec3<float> p = geom->m_plane_origin[i];

        // correct the top plane positions
        if (i == 0)
            p.z = height;

        float d = -dot(n, p);
        float denom = dot(n, ray_dir_local);
        float t = -(d + dot(n, ray_org_local))/denom;

        // if the ray is parallel to the plane, there is no intersection when the ray is outside the shape
        if (fabs(denom) < 1e-5)
            {
            if (dot(ray_org_local - p, n) > 0)
                return;
            }
        else if (denom < 0)
            {
            // find the last plane this ray enters
            if(t > t0)
                {
                t0 = t;
                t0_n_local = n;
                }
            }
        else
            {
            // find the first plane this ray exits
            if(t < t1)
                {
                t1 = t;
                t1_n_local = n;
                }
            }
        }

    // if the ray enters after it exits, it missed the polyhedron
    if(t0 > t1)
        return;

    // otherwise, it hit: fill out the hit structure

    // if the t0 is in (tnear,tfar), we hit the entry plane
    if ((ray.tnear < t0) & (t0 < ray.tfar))
        {
        ray.tfar = -std::numeric_limits<float>::infinity();
        }
    // if t1 is in (tnear,tfar), we hit the exit plane
    if ((ray.tnear < t1) & (t1 < ray.tfar))
        {
        ray.tfar = -std::numeric_limits<float>::infinity();
        }
    }

=======
>>>>>>> 3dfe30e0
/*! \param m Python module to export in
 */
void export_GeometryPrism(pybind11::module& m)
    {
    pybind11::class_<GeometryPrism, std::shared_ptr<GeometryPrism> >(m, "GeometryPrism", pybind11::base<Geometry>())
        .def(pybind11::init<std::shared_ptr<Scene>,
             pybind11::array_t<float, pybind11::array::c_style | pybind11::array::forcecast>,
             unsigned int>())
        .def("getPositionBuffer", &GeometryPrism::getPositionBuffer)
        .def("getHeightBuffer", &GeometryPrism::getHeightBuffer)
        .def("getAngleBuffer", &GeometryPrism::getAngleBuffer)
        .def("getColorBuffer", &GeometryPrism::getColorBuffer)
        ;
    }

} } // end namespace fresnel::cpu<|MERGE_RESOLUTION|>--- conflicted
+++ resolved
@@ -86,14 +86,9 @@
     m_device->checkError();
     rtcSetGeometryIntersectFunction(geometry, &GeometryPrism::intersect);
     m_device->checkError();
-<<<<<<< HEAD
-    rtcSetGeometryOccludedFunction(geometry, &GeometryPrism::occlude);
-    m_device->checkError();
 
     rtcCommitGeometry(geometry);
     m_device->checkError();
-=======
->>>>>>> 3dfe30e0
 
     m_valid = true;
     }
@@ -324,96 +319,6 @@
         }
     }
 
-<<<<<<< HEAD
-/*! Test if a ray intersects with the given primitive
-
-    \param ptr Pointer to a GeometryPrism instance
-    \param ray The ray to intersect
-    \param item Index of the primitive to compute the bounding box of
-*/
-void GeometryPrism::occlude(const struct RTCOccludedFunctionNArguments *args)
-    {
-    // this method is a copy and pasted version of intersect with a different behavior on hit, to
-    // meet Embree API standards. When intersect is updated, it should be copied and pasted back here.
-    GeometryPrism *geom = (GeometryPrism*)args->geometryUserPtr;
-
-    // adapted from OptiX quick start tutorial and Embree user_geometry tutorial files
-    int n_planes = geom->m_plane_normal.size();
-    float t0 = -std::numeric_limits<float>::max();
-    float t1 = std::numeric_limits<float>::max();
-
-    const vec2<float> p2 = geom->m_position->get(args->primID);
-    const vec3<float> pos_world(p2.x, p2.y, 0.0f);
-    const float angle = geom->m_angle->get(args->primID);
-    const float height = geom->m_height->get(args->primID);
-    const quat<float> q_world = quat<float>::fromAxisAngle(vec3<float>(0,0,1), angle);
-
-    // transform the ray into the primitive coordinate system
-    RTCRay& ray = *(RTCRay *)args->ray;
-    vec3<float> ray_dir_local = rotate(conj(q_world), vec3<float>(ray.dir_x,ray.dir_y,ray.dir_z));
-    vec3<float> ray_org_local = rotate(conj(q_world), vec3<float>(ray.org_x,ray.org_y,ray.org_z) - pos_world);
-
-    vec3<float> t0_n_local, t0_p_local;
-    vec3<float> t1_n_local, t1_p_local;
-    for(int i = 0; i < n_planes && t0 < t1; ++i )
-        {
-        vec3<float> n = geom->m_plane_normal[i];
-        vec3<float> p = geom->m_plane_origin[i];
-
-        // correct the top plane positions
-        if (i == 0)
-            p.z = height;
-
-        float d = -dot(n, p);
-        float denom = dot(n, ray_dir_local);
-        float t = -(d + dot(n, ray_org_local))/denom;
-
-        // if the ray is parallel to the plane, there is no intersection when the ray is outside the shape
-        if (fabs(denom) < 1e-5)
-            {
-            if (dot(ray_org_local - p, n) > 0)
-                return;
-            }
-        else if (denom < 0)
-            {
-            // find the last plane this ray enters
-            if(t > t0)
-                {
-                t0 = t;
-                t0_n_local = n;
-                }
-            }
-        else
-            {
-            // find the first plane this ray exits
-            if(t < t1)
-                {
-                t1 = t;
-                t1_n_local = n;
-                }
-            }
-        }
-
-    // if the ray enters after it exits, it missed the polyhedron
-    if(t0 > t1)
-        return;
-
-    // otherwise, it hit: fill out the hit structure
-
-    // if the t0 is in (tnear,tfar), we hit the entry plane
-    if ((ray.tnear < t0) & (t0 < ray.tfar))
-        {
-        ray.tfar = -std::numeric_limits<float>::infinity();
-        }
-    // if t1 is in (tnear,tfar), we hit the exit plane
-    if ((ray.tnear < t1) & (t1 < ray.tfar))
-        {
-        ray.tfar = -std::numeric_limits<float>::infinity();
-        }
-    }
-
-=======
->>>>>>> 3dfe30e0
 /*! \param m Python module to export in
  */
 void export_GeometryPrism(pybind11::module& m)
