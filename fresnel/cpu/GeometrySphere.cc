// Copyright (c) 2016-2018 The Regents of the University of Michigan
// This file is part of the Fresnel project, released under the BSD 3-Clause License.

#include <stdexcept>
#include <pybind11/stl.h>

#include "GeometrySphere.h"
#include "common/IntersectSphere.h"

namespace fresnel { namespace cpu {

/*! \param scene Scene to attach the Geometry to
    \param N number of spheres to manage

    Initialize the sphere geometry.
*/
GeometrySphere::GeometrySphere(std::shared_ptr<Scene> scene, unsigned int N)
    : Geometry(scene)
    {
    // create the geometry
    RTCGeometry geometry = rtcNewGeometry(m_device->getRTCDevice(), RTC_GEOMETRY_TYPE_USER);
    m_device->checkError();
    rtcSetGeometryUserPrimitiveCount(geometry,N);
    m_device->checkError();
    m_geom_id = rtcAttachGeometry(m_scene->getRTCScene(), geometry);
    m_device->checkError();

    // set default material
    setMaterial(Material(RGB<float>(1,0,1)));
    setOutlineMaterial(Material(RGB<float>(0,0,0), 1.0f));

    // initialize the buffers
    m_position = std::shared_ptr< Array< vec3<float> > >(new Array< vec3<float> >(N));
    m_radius = std::shared_ptr< Array< float > >(new Array< float >(N));
    m_color = std::shared_ptr< Array< RGB<float> > >(new Array< RGB<float> >(N));

    // register functions for embree
    rtcSetGeometryUserData(geometry, this);
    m_device->checkError();
    rtcSetGeometryBoundsFunction(geometry, &GeometrySphere::bounds, NULL);
    m_device->checkError();
    rtcSetGeometryIntersectFunction(geometry, &GeometrySphere::intersect);
    m_device->checkError();
    rtcSetGeometryOccludedFunction(geometry, &GeometrySphere::occlude);
    m_device->checkError();
<<<<<<< HEAD

    rtcCommitGeometry(geometry);
    m_device->checkError();
=======
>>>>>>> 3dfe30e0

    m_valid = true;
    }

GeometrySphere::~GeometrySphere()
    {
    }

/*! Compute the bounding box of a given primitive

    \param ptr Pointer to a GeometrySphere instance
    \param item Index of the primitive to compute the bounding box of
    \param bounds_o Output bounding box
*/
void GeometrySphere::bounds(const struct RTCBoundsFunctionArguments *args)
    {
    GeometrySphere *geom = (GeometrySphere*)args->geometryUserPtr;
    vec3<float> p = geom->m_position->get(args->primID);
    float radius = geom->m_radius->get(args->primID);
    RTCBounds& bounds_o = *args->bounds_o;
    bounds_o.lower_x = p.x - radius;
    bounds_o.lower_y = p.y - radius;
    bounds_o.lower_z = p.z - radius;

    bounds_o.upper_x = p.x + radius;
    bounds_o.upper_y = p.y + radius;
    bounds_o.upper_z = p.z + radius;
    }

/*! Compute the intersection of a ray with the given primitive

    \param ptr Pointer to a GeometrySphere instance
    \param ray The ray to intersect
    \param item Index of the primitive to compute the bounding box of
*/
<<<<<<< HEAD
void GeometrySphere::intersect(const struct RTCIntersectFunctionNArguments *args)
    {
    GeometrySphere *geom = (GeometrySphere*)args->geometryUserPtr;
    const vec3<float> position = geom->m_position->get(args->primID);
    RTCRayHit& rayhit = *(RTCRayHit *)args->rayhit;
    RTCRay& ray = rayhit.ray;
    const vec3<float> v = position-vec3<float>(ray.org_x, ray.org_y, ray.org_z);

    const float vsq = dot(v,v);
    const float radius = geom->m_radius->get(args->primID);
    const float rsq = (radius)*(radius);
    vec3<float> dir = vec3<float>(ray.dir_x,ray.dir_y, ray.dir_z);
    const vec3<float> w = cross(v,dir);
    // Closest point-line distance, taken from
    // http://mathworld.wolfram.com/Point-LineDistance3-Dimensional.html
    const float Dsq = dot(w,w)/dot(dir,dir);
    if (Dsq > rsq) return; // a miss
    const float Rp = sqrt(vsq - Dsq); //Distance to closest point
    //Distance from clostest point to point on sphere
    const float Ri = sqrt(rsq - Dsq);
    float t;
    if (dot(v, dir) > 0.0f)
        {
        if (vsq > rsq)
            {
            // ray origin is outside the sphere, compute the distance back from the closest point
            t = Rp-Ri;
            }
        else
            {
            // ray origin is inside the sphere, compute the distance to the outgoing intersection point
            t = Rp+Ri;
            }
        }
    else
        {
        // origin is behind the sphere (use tolerance to exclude origins directly on the sphere)
        if (vsq - rsq > -3e-6f*rsq)
            {
            // origin is outside the sphere, no intersection
            return;
            }
        else
            {
            // origin is inside the sphere, compute the distance to the outgoing intersection point
            t = Ri-Rp;
            }
        }
=======
void GeometrySphere::intersect(void *ptr, RTCRay& ray, size_t item)
   {
    GeometrySphere *geom = (GeometrySphere*)ptr;
    const vec3<float> position = geom->m_position->get(item);
    const float radius = geom->m_radius->get(item);
>>>>>>> 3dfe30e0

    float t=0, d=0;
    vec3<float> N;
    bool hit = intersect_ray_sphere(t, d, N, ray.org, ray.dir, position, radius);

    if (hit && (ray.tnear < t) && (t < ray.tfar))
        {
        rayhit.hit.u = 0.0f;
        rayhit.hit.v = 0.0f;
        ray.tfar = t;
<<<<<<< HEAD
        rayhit.hit.geomID = geom->m_geom_id;
        rayhit.hit.primID = (unsigned int) args->primID;
        rayhit.hit.Ng_x = ray.org_x+t*ray.dir_x-position.x;
        rayhit.hit.Ng_y = ray.org_y+t*ray.dir_y-position.y;
        rayhit.hit.Ng_z = ray.org_z+t*ray.dir_z-position.z;
        FresnelRTCIntersectContext & context = *(FresnelRTCIntersectContext *)args->context;
        rayhit.hit.instID[0] = context.context.instID[0];
        context.shading_color = geom->m_color->get(args->primID);

        // The distance of the hit position from the edge of the sphere,
        // projected into the plane which has the ray as it's normal
        const float d = radius - sqrt(Dsq);
        context.d = d;
        }
    }

/* Occlusion function, taken mostly from the embree user_geometry tutorial
 */
void GeometrySphere::occlude(const struct RTCOccludedFunctionNArguments *args)
    {
    GeometrySphere *geom = (GeometrySphere*)args->geometryUserPtr;
    const vec3<float> position = geom->m_position->get(args->primID);
    RTCRay& ray = *(RTCRay *)args->ray;
    const vec3<float> v = position-vec3<float>(ray.org_x,ray.org_y,ray.org_z);
    const float vsq = dot(v,v);
    const float radius = geom->m_radius->get(args->primID);
    const float rsq = (radius)*(radius);
    vec3<float> dir(ray.dir_x,ray.dir_y,ray.dir_z);
    const vec3<float> w = cross(v,dir);
    // Closest point-line distance, taken from
    // http://mathworld.wolfram.com/Point-LineDistance3-Dimensional.html
    const float Dsq = dot(w,w)/dot(dir,dir);
    if (Dsq > rsq) return; // a miss
    const float Rp = sqrt(vsq - Dsq); //Distance to closest point
    //Distance from clostest point to point on sphere
    const float Ri = sqrt(rsq - Dsq);
    float t;
    if (dot(v, dir) > 0.0f)
        {
        if (vsq > rsq)
            {
            // ray origin is outside the sphere, compute the distance back from the closest point
            t = Rp-Ri;
            }
        else
            {
            // ray origin is inside the sphere, compute the distance to the outgoing intersection point
            t = Rp+Ri;
            }
        }
    else
        {
        // origin is behind the sphere
        if (vsq > rsq)
            {
            // origin is outside the sphere, no intersection
            return;
            }
        else
            {
            // origin is inside the sphere, compute the distance to the outgoing intersection point
            t = Ri-Rp;
            }
        }

    if ((ray.tnear < t) & (t < ray.tfar))
        {
        ray.tfar = -std::numeric_limits<float>::infinity();
        }
    }

=======
        ray.geomID = geom->m_geom_id;
        ray.primID = (unsigned int) item;
        ray.Ng = N;
        ray.shading_color = geom->m_color->get(item);
        ray.d = d;
        }
    }

>>>>>>> 3dfe30e0
/*! \param m Python module to export in
 */
void export_GeometrySphere(pybind11::module& m)
    {
    pybind11::class_<GeometrySphere, std::shared_ptr<GeometrySphere> >(m, "GeometrySphere", pybind11::base<Geometry>())
        .def(pybind11::init<std::shared_ptr<Scene>, unsigned int>())
        .def("getPositionBuffer", &GeometrySphere::getPositionBuffer)
        .def("getRadiusBuffer", &GeometrySphere::getRadiusBuffer)
        .def("getColorBuffer", &GeometrySphere::getColorBuffer)
        ;
    }

} } // end namespace fresnel::cpu<|MERGE_RESOLUTION|>--- conflicted
+++ resolved
@@ -41,14 +41,9 @@
     m_device->checkError();
     rtcSetGeometryIntersectFunction(geometry, &GeometrySphere::intersect);
     m_device->checkError();
-    rtcSetGeometryOccludedFunction(geometry, &GeometrySphere::occlude);
-    m_device->checkError();
-<<<<<<< HEAD
 
     rtcCommitGeometry(geometry);
     m_device->checkError();
-=======
->>>>>>> 3dfe30e0
 
     m_valid = true;
     }
@@ -84,73 +79,29 @@
     \param ray The ray to intersect
     \param item Index of the primitive to compute the bounding box of
 */
-<<<<<<< HEAD
 void GeometrySphere::intersect(const struct RTCIntersectFunctionNArguments *args)
     {
     GeometrySphere *geom = (GeometrySphere*)args->geometryUserPtr;
     const vec3<float> position = geom->m_position->get(args->primID);
+    const float radius = geom->m_radius->get(args->primID);
     RTCRayHit& rayhit = *(RTCRayHit *)args->rayhit;
     RTCRay& ray = rayhit.ray;
-    const vec3<float> v = position-vec3<float>(ray.org_x, ray.org_y, ray.org_z);
-
-    const float vsq = dot(v,v);
-    const float radius = geom->m_radius->get(args->primID);
-    const float rsq = (radius)*(radius);
-    vec3<float> dir = vec3<float>(ray.dir_x,ray.dir_y, ray.dir_z);
-    const vec3<float> w = cross(v,dir);
-    // Closest point-line distance, taken from
-    // http://mathworld.wolfram.com/Point-LineDistance3-Dimensional.html
-    const float Dsq = dot(w,w)/dot(dir,dir);
-    if (Dsq > rsq) return; // a miss
-    const float Rp = sqrt(vsq - Dsq); //Distance to closest point
-    //Distance from clostest point to point on sphere
-    const float Ri = sqrt(rsq - Dsq);
-    float t;
-    if (dot(v, dir) > 0.0f)
-        {
-        if (vsq > rsq)
-            {
-            // ray origin is outside the sphere, compute the distance back from the closest point
-            t = Rp-Ri;
-            }
-        else
-            {
-            // ray origin is inside the sphere, compute the distance to the outgoing intersection point
-            t = Rp+Ri;
-            }
-        }
-    else
-        {
-        // origin is behind the sphere (use tolerance to exclude origins directly on the sphere)
-        if (vsq - rsq > -3e-6f*rsq)
-            {
-            // origin is outside the sphere, no intersection
-            return;
-            }
-        else
-            {
-            // origin is inside the sphere, compute the distance to the outgoing intersection point
-            t = Ri-Rp;
-            }
-        }
-=======
-void GeometrySphere::intersect(void *ptr, RTCRay& ray, size_t item)
-   {
-    GeometrySphere *geom = (GeometrySphere*)ptr;
-    const vec3<float> position = geom->m_position->get(item);
-    const float radius = geom->m_radius->get(item);
->>>>>>> 3dfe30e0
 
     float t=0, d=0;
     vec3<float> N;
-    bool hit = intersect_ray_sphere(t, d, N, ray.org, ray.dir, position, radius);
+    bool hit = intersect_ray_sphere(t,
+                                    d,
+                                    N,
+                                    vec3<float>(ray.org_x,ray.org_y,ray.org_z),
+                                    vec3<float>(ray.dir_x,ray.dir_y,ray.dir_z),
+                                    position,
+                                    radius);
 
     if (hit && (ray.tnear < t) && (t < ray.tfar))
         {
         rayhit.hit.u = 0.0f;
         rayhit.hit.v = 0.0f;
         ray.tfar = t;
-<<<<<<< HEAD
         rayhit.hit.geomID = geom->m_geom_id;
         rayhit.hit.primID = (unsigned int) args->primID;
         rayhit.hit.Ng_x = ray.org_x+t*ray.dir_x-position.x;
@@ -159,79 +110,10 @@
         FresnelRTCIntersectContext & context = *(FresnelRTCIntersectContext *)args->context;
         rayhit.hit.instID[0] = context.context.instID[0];
         context.shading_color = geom->m_color->get(args->primID);
-
-        // The distance of the hit position from the edge of the sphere,
-        // projected into the plane which has the ray as it's normal
-        const float d = radius - sqrt(Dsq);
         context.d = d;
         }
     }
 
-/* Occlusion function, taken mostly from the embree user_geometry tutorial
- */
-void GeometrySphere::occlude(const struct RTCOccludedFunctionNArguments *args)
-    {
-    GeometrySphere *geom = (GeometrySphere*)args->geometryUserPtr;
-    const vec3<float> position = geom->m_position->get(args->primID);
-    RTCRay& ray = *(RTCRay *)args->ray;
-    const vec3<float> v = position-vec3<float>(ray.org_x,ray.org_y,ray.org_z);
-    const float vsq = dot(v,v);
-    const float radius = geom->m_radius->get(args->primID);
-    const float rsq = (radius)*(radius);
-    vec3<float> dir(ray.dir_x,ray.dir_y,ray.dir_z);
-    const vec3<float> w = cross(v,dir);
-    // Closest point-line distance, taken from
-    // http://mathworld.wolfram.com/Point-LineDistance3-Dimensional.html
-    const float Dsq = dot(w,w)/dot(dir,dir);
-    if (Dsq > rsq) return; // a miss
-    const float Rp = sqrt(vsq - Dsq); //Distance to closest point
-    //Distance from clostest point to point on sphere
-    const float Ri = sqrt(rsq - Dsq);
-    float t;
-    if (dot(v, dir) > 0.0f)
-        {
-        if (vsq > rsq)
-            {
-            // ray origin is outside the sphere, compute the distance back from the closest point
-            t = Rp-Ri;
-            }
-        else
-            {
-            // ray origin is inside the sphere, compute the distance to the outgoing intersection point
-            t = Rp+Ri;
-            }
-        }
-    else
-        {
-        // origin is behind the sphere
-        if (vsq > rsq)
-            {
-            // origin is outside the sphere, no intersection
-            return;
-            }
-        else
-            {
-            // origin is inside the sphere, compute the distance to the outgoing intersection point
-            t = Ri-Rp;
-            }
-        }
-
-    if ((ray.tnear < t) & (t < ray.tfar))
-        {
-        ray.tfar = -std::numeric_limits<float>::infinity();
-        }
-    }
-
-=======
-        ray.geomID = geom->m_geom_id;
-        ray.primID = (unsigned int) item;
-        ray.Ng = N;
-        ray.shading_color = geom->m_color->get(item);
-        ray.d = d;
-        }
-    }
-
->>>>>>> 3dfe30e0
 /*! \param m Python module to export in
  */
 void export_GeometrySphere(pybind11::module& m)
